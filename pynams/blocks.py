--- conflicted
+++ resolved
@@ -14,7 +14,8 @@
                  time_seconds=None, sample=None, get_baselines=False, 
                  initialWB=None, celsius=None):
         """
-        Sets up and checks new Block
+        Sets up and checks new Block object.
+
         - Check that profiles list contains a list of three (3) profiles
         - Generate list of initial profiles
         - Generate list of profile directions
@@ -104,7 +105,7 @@
     def get_baselines(self, initial_too=True, folder=None, delim=',', 
                       baseline_ending='-baseline.CSV',
                       print_confirmation=False):
-        """Get baselines for all spectra in whole block"""
+        """Get baselines for all spectra in the block"""
         if self.initial_profiles is None:
             self.setupWB()
         for prof in self.profiles:
@@ -121,7 +122,7 @@
 
             
     def plot_showbaselines(self):
-        """Plot baselines for all spectra in the whole block"""
+        """Plot baselines for all spectra in the block"""
         for prof in self.profiles:
             for spec in prof.spectra:
                 spec.plot_showbaseline()
@@ -129,7 +130,7 @@
 
     def plot_subtractbaselines(self):
         """
-        Plot all spectra.plot_subtractbaseline() with default settings
+        Plot all spectra using plot_subtractbaseline() with default settings
         """
         for prof in self.profiles:
             for spec in prof.spectra:
@@ -137,15 +138,13 @@
 
             
     def make_areas(self, show_plot=False, printout_area=False, peak=None):
-            """
-            Make list of areas from all profiles, including whole-block areas.
-            """
-            self.areas = []
-            self.wb_areas = []
-            for idx, prof in enumerate(self.profiles):
-                prof.make_wholeblock()
-                self.areas.append(prof.areas)
-                self.wb_areas.append(prof.wb_areas)            
+        """Make list of areas from all profiles, including whole-block areas."""
+        self.areas = []
+        self.wb_areas = []
+        for idx, prof in enumerate(self.profiles):
+            prof.make_wholeblock()
+            self.areas.append(prof.areas)
+            self.wb_areas.append(prof.wb_areas)            
 
 
     def average_spectra(self):
@@ -178,7 +177,7 @@
                      show_final_ave=True, plot_all=False, 
                      initial_and_final_together=False, style=styles.style_spectrum, 
                      stylei=styles.style_initial, wn=None):
-        """Plot all spectra in all or specified profile in whole-block"""
+        """Plot all spectra in all or specified profile in the Block"""
         if profile_idx is None:
             proflist = ([self.profiles[0]] + 
                         [self.profiles[1]] + 
@@ -202,7 +201,7 @@
                                 figsize=(6., 4), show_initial=True,
                                 legloc=5, label='Final', figax3=None):
         """
-        Three suplots showing average initial and final spectra in each
+        Create three suplots showing average initial and final spectra in each
         direction
         """
         if self.initial_profiles is None:
@@ -266,10 +265,7 @@
 
     def xy_picker(self, peak_idx=None, wholeblock=True, heights_instead=False,
                   centered=True, unit='microns'):
-        """
-        Picks out and returns appropriate x and y-data for 3D plotting
-        and diffusion
-        """
+        """ Pick out and return x and y-data for 3D plotting and diffusion """
         positions = []
         y = []
             
@@ -454,17 +450,13 @@
                         radius=0.25, center=(0, 0), frame=False)
                 ax_pie.axis('equal')
                 ax_pie.set_title(tit)
-<<<<<<< HEAD
-
-=======
-        
->>>>>>> 53ca6850
+
         if axes3 is None:
             return fig, ax
 
 
     def make_composite_peak(self, peak_idx_list):
-        """Make composite peaks for all spectra in whole block"""
+        """Make composite peaks for all spectra in the Block"""
         for prof in self.profiles:
             for spec in prof.spectra:
                 spec.make_composite_peak(peak_idx_list)
@@ -472,8 +464,7 @@
 
 
     def print_spectra_names(self, show_initials=True):
-        """Print out fnames of all spectra associated with the whole-block 
-        instance."""
+        """Print out fnames of all spectra in the Block."""
         if show_initials is True:
             if self.initial_profiles is None:
                 self.setupWB()
@@ -522,9 +513,9 @@
                       store_baseline=True
                       ):
         """
-        Make spectra baselines for all spectra whole-block. 
-        
-        Keywords are similar to spectrum.make_baseline
+        Make spectra baselines for all spectra the Block. 
+        
+        Keywords are similar to spectrum.make_baseline()
         """  
         for prof in self.profiles:
             prof.make_baselines(raw_data=raw_data, wn_low=wn_low, 
@@ -545,14 +536,14 @@
 
     def save_baselines(self, initial_too=True, 
                        baseline_ending='-baseline.CSV'):
-        """Make and save spectra baselines for all spectra."""
+        """Make and save spectra baselines for all spectra in the Block."""
         for prof in self.profiles:
             for spectrum in prof.spectra:
                 spectrum.save_baseline(baseline_ending=baseline_ending)
 
 
     def plot_peakfits(self, initial_too=False, profile_idx=None, legloc=1):
-        """Whole block: Plot peakfits for all spectra in all profiles"""
+        """ Plot peakfits for all spectra in all profiles in the Block """
         if profile_idx is None:
             for prof in self.profiles:
                 prof.plot_peakfits(initial_too, legloc=legloc)
@@ -563,7 +554,7 @@
 
     def print_max_arearatio(self, peak_idx=None, heights_instead=False):
         """ Prints out the maximum whole-block area ratio observed 
-        in any profile of the wholeblock for specified peak_idx"""
+        in any profile of the Block for specified peak_idx"""
         if peak_idx is None:
             self.setupWB(False, True)
         else:
@@ -661,63 +652,53 @@
 
     def save_diffusivities(self, folder=None, 
                            file_ending='-diffusivities.txt'):
-        """Save diffusivities for all profiles in whole-block instance
-        to files"""
+        """Save diffusivities for all profiles in Block to files"""
         for prof in self.profiles:
             prof.save_diffusivities(folder, file_ending)
 
             
     def get_diffusivities(self, folder=None, 
                            file_ending='-diffusivities.txt'):
-        """Gets diffusivities for all profiles in whole-block instance
-        from previously saved files"""
+        """Gets diffusivities for all profiles in Block from saved files"""
         if folder is None:
             folder = self.folder
         for prof in self.profiles:
             prof.get_diffusivities(folder, file_ending)
-
-<<<<<<< HEAD
-    def diffusion_profiles(self, wholeblock_data=False, 
-=======
 
     def diffusion_profiles(self, 
                            init=1., 
                            fin=0, 
                            wholeblock_data=False,
                            wholeblock_diffusion=False,
->>>>>>> 53ca6850
                            peak_idx=None, 
                            time_seconds=None, 
                            log10D_m2s=[-12., -12., -12.], 
                            erf_or_sum='erf', 
-<<<<<<< HEAD
-                           wholeblock_diffusion=False, 
-=======
->>>>>>> 53ca6850
                            points=50, 
                            heights_instead=False, 
                            approximation1D=False):
         """
+		Calculate diffusion profiles in the Block
+
         Requires:
             * time in seconds either explicitly passed here or as an
-        attribute of the Block object
-            * list of log10 diffusivities in m2/s (default=[-12, -12, -12])
+        	  attribute of the Block object
+            * list of log10 diffusivities in m2/s 
+              (default=[-12, -12, -12])
             * initial value (default init=1)
             * final value (default fin=0)
         
+        Defaults:
+        	* Calculates 3D non-path-integrated profiles 
+        	  (wholeblock_diffusion=False) as opposed to path-integrated
+        	  whole-block profiles (wholeblock_diffusion=True)
+        	* Assumes the data are not normalized to any initial 
+        	  value (wholeblock_data=False) as opposed to normalized
+        	  (wholeblock_data=True). This matters for determining the 
+        	  maximum and minimum values
+
         Returns lmfit parameters, x-data, and y-data for 3-dimensional 
-        diffusion in a block.
-        
-<<<<<<< HEAD
-        Requires time in seconds either explicitly passed here or as 
-        attributes of the WholeBlock object.
-
-        Assumes 3D non-path-integrated (wholeblock_diffusion=True) and 
-        uses wholeblock data (wholeblock_data=True)
-=======
-        Assumes 3D non-path-integrated (wholeblock_diffusion=False), 
-        but wholeblock_diffusion can be set to True.
->>>>>>> 53ca6850
+        diffusion in a block.        
         """
         if self.lengths is None:
             self.setupWB(peakfit=False, make_wb_areas=False)
@@ -773,11 +754,7 @@
         params = models.params_setup3D(L3, D3, time_seconds, 
                                        init_unit, fin_unit)
 
-<<<<<<< HEAD
         if wholeblock_diffusion is True:
-=======
-        if wholeblock_diffusion is True:        
->>>>>>> 53ca6850
             xdiff, ydiff = models.diffusion3Dwb_params(params, 
                                                    raypaths=self.raypaths, 
                                                    erf_or_sum=erf_or_sum,
@@ -788,7 +765,6 @@
                                                            centered=False)
         
         if wholeblock_data is False:
-<<<<<<< HEAD
             maxareas = []
             for prof in self.profiles:
                 if len(prof.fnames) > 0:
@@ -799,36 +775,23 @@
                         maxa = np.max(prof.areas)
                     maxareas.append(maxa)
             ydiff = np.array(ydiff) * np.max(maxareas)
-=======
-            ydiff = (np.array(ydiff)*np.max(maxval))
->>>>>>> 53ca6850
 
         return params, xdiff, list(ydiff)
 
             
-<<<<<<< HEAD
-    def plot_diffusion(self, wholeblock_data=True, 
+    def plot_diffusion(self, wholeblock_diffusion=False, 
+    				   wholeblock_data=True, 
                        peak_idx=None, 
-=======
-    def plot_diffusion(self, 
->>>>>>> 53ca6850
                        time_seconds=None, 
                        log10D_m2s=[-12., -12., -12.], 
                        init=1., 
                        fin=0, 
-                       wholeblock_data=False, 
-                       wholeblock_diffusion=False,
-                       peak_idx=None, 
                        erf_or_sum='erf', 
                        show_plot=True, 
                        show_data=True,
                        xaxis='centered',
                        show_slice=False, 
-<<<<<<< HEAD
-                       wholeblock_diffusion=True, 
                        label4legend=[None, None, None],
-=======
->>>>>>> 53ca6850
                        axes3=None, 
                        points=50, 
                        top_spectra=1.0,
@@ -846,20 +809,22 @@
                        show_line_at_1=True,
                        ):
         """
-        Applies 3-dimensionsal diffusion equations using equations in 
+        Plot 3D diffusion profiles for Block.
+
+        Applies 3-dimensionsal diffusion equations in 
         pynams.diffusion.models and plots non-path-integrated 3-dimensional
         diffusion curves (default) or path-integrated whole-block profiles
-        described in Ferriss et al. 2015 (set wholeblock_diffusion=True).
+        described in Ferriss et al. 2015 (wholeblock_diffusion=True).
         
         If show_data is True (the default), also plots the data, either
         directly as the measured areas (default) or peak heights
         (with heights_instead=True) or as the ratio of the
         measured area to a best-fit line through the initial areas
-        (set wholeblock_data=True)
-        
-        Default initial values is 1 and final is 0. Change keywords init and 
-        fin to change these values, including to switch from diffusion out to 
-        diffusion in.
+        (wholeblock_data=True)
+        
+        Default initial value is 1, and default final value is 0. 
+        Change keywords init and fin to change these values, including 
+        to switch from diffusion out to diffusion in.
         
         If axes3 = a list of 3 axes handles, the data and diffusion curve
         are plotted there. Otherwise, the figure handle and a list of 
@@ -874,7 +839,6 @@
         Change the maximum y value with the top keyword.
         """        
         D3 = models.D_checker(log10D_m2s)
-<<<<<<< HEAD
         hinstead = heights_instead
         approx = approximation1D
         params, xdiff, ydiff = self.diffusion_profiles(wholeblock=wholeblock_data,
@@ -887,24 +851,11 @@
                                                    heights_instead=hinstead,
                                                    init=init, fin=fin,
                                                    approximation1D=approx)
-=======
-        params, xdiff, ydiff = self.diffusion_profiles(
-                               wholeblock_diffusion=wholeblock_diffusion,
-                               peak_idx=peak_idx,
-                               time_seconds=time_seconds,
-                               log10D_m2s=D3,
-                               erf_or_sum=erf_or_sum,
-                               points=points,
-                               heights_instead=heights_instead,
-                               init=init, fin=fin,
-                               approximation1D=approximation1D)
->>>>>>> 53ca6850
 
         if params is False:
             return False, False
 
         if axes3 is None:
-<<<<<<< HEAD
             fig, axes3 = self.plot_areas_3panels(peak_idx=peak_idx, ytop=ytop,
                                               wholeblock=wholeblock_data, 
                                               heights_instead=heights_instead,
@@ -913,20 +864,6 @@
                                               styles3=[style_data]*3,
                                               centered=centered,
                                               show_errorbars=show_errorbars)
-=======
-            try:
-                fig, axes3 = self.plot_areas_3panels(peak_idx=peak_idx, 
-                                             ytop=ytop,
-                                             wholeblock=wholeblock_data, 
-                                             heights_instead=heights_instead,
-                                             show_line_at_1=False,
-                                             styles3=[style_data]*3,
-                                             centered=centered)
-            except TypeError:
-                print('Something funky happened in block.plot_areas_3panels')
-                return
-            
->>>>>>> 53ca6850
         if centered is True:
             for idx_len in range(3):
                 xdiff[idx_len] = xdiff[idx_len] - (self.lengths[idx_len]/2.)
@@ -972,17 +909,26 @@
             pass
 
        
-    def fitD(self, peak_idx=None, init=1., fin=0.,
+    def fitD(self, peak_idx=None, 
+    		 init=1., 
+    		 fin=0.,
              log10Ds_m2s=[-13., -13., -13.], 
-             heights_instead=False, wholeblock_data=True,
-             vary_initial=False, vary_final=False, 
+             heights_instead=False, 
+             wholeblock_data=True,
+             vary_initial=False, 
+             vary_final=False, 
              vary_diffusivities=[True, True, True],
-             erf_or_sum='erf', show_plot=True, wholeblock_diffusion=True, 
-             centered=True, show_initial_guess=True, style_initial=None,
-             style_final={'color':'red'}, points=50, top=1.2):
-        """
-        Forward modeling to determine diffusivities in three dimensions 
-        from uncut blocks of data.
+             erf_or_sum='erf', 
+             show_plot=True, 
+             wholeblock_diffusion=True, 
+             centered=True, 
+             show_initial_guess=True, 
+             style_initial=None,
+             style_final={'color':'red'}, 
+             points=50, 
+             top=1.2):
+        """
+        Fit 3D diffusion curves to Block data.
         
         You can solve for any or all of the following:
             * diffusivities in all three directions (vary_diffusivities;
@@ -999,13 +945,14 @@
         a list passed into log10D_m2s. 
         
         The data can be either "wholeblock", which has a range from 0 to 1, 
-        (default) or not 
+        (default) or not (set wholeblock_data=False)
         
         To hold one or more diffusivities constant: pass lists of 
         diffusivities in through log10Ds_m2s (default=[-13, -13, -13]) 
         and what to hold constant (vary_diffusivities=[True, True, True]
         by default) 
         """        
+
         # x and y are the data that we will fit to, centered for fitting
         try:
             x, y = self.xy_picker(peak_idx=peak_idx, 
@@ -1059,17 +1006,27 @@
                rim_value=None, weighting_factor_lambda=0.2, 
                show_residuals_plot=True):
         """
+		Invert Block data to estimate internal concentrations. Tomography!
+
         Takes a list of three whole-block concentration profiles (either A/Ao 
         or water ok but must be consistent for all three) in three orthogonal 
         directions and list of three integers to indicate number of divisions
         in each direction. Returns matrix of values in each grid cell. 
         Default plot showing residuals for how well results match the 
-        whole-block observations.
+        whole-block observations. 
+
+        Ferriss did this in MATLAB for the 2015 paper establishing
+        the whole-block method but never needed it for the papers on 
+        clinopyroxene and olivine, so this function never got written 
+        in python.
         """
         pass
 
+
     def make_peakheights(self, peaks=[3600, 3525, 3356, 3236]):
         """
+		Estimate peak heights for all spectra in Block. 
+
         Requires a list of peak wavenumber locations in cm-1
             (default peaks=[3600, 3525, 3356, 3236])
         Creates or overwrites profiles peak positions and peak_heights using 
